name: Monitor yt-dlp Updates

on:
  schedule:
    - cron: '0 0 * * *'  # 每天运行一次
  workflow_dispatch:  # 允许手动触发

permissions:
  actions: write
  repository-projects: write
<<<<<<< HEAD

=======
  
>>>>>>> 3b07f3f6
jobs:
  check-update:
    runs-on: ubuntu-latest
    steps:
      - name: Checkout code
        uses: actions/checkout@v4

      - name: Get latest yt-dlp version
        id: ytdlp
        run: |
          LATEST_VERSION=$(curl -s https://api.github.com/repos/yt-dlp/yt-dlp/releases/latest | jq -r .tag_name)
          echo "latest_version=$LATEST_VERSION" >> $GITHUB_OUTPUT
          CURRENT_VERSION=$(grep -oP 'yt-dlp>=?\K[\d\.]+' requirements.txt || echo "0.0.0")
          echo "current_version=$CURRENT_VERSION" >> $GITHUB_OUTPUT

      - name: Update requirements.txt
        if: steps.ytdlp.outputs.latest_version != steps.ytdlp.outputs.current_version
        run: |
          sed -i "s/yt-dlp>=\{0,1\}[0-9.]\+/yt-dlp>=${LATEST_VERSION}/" requirements.txt
          git config --local user.email "github-actions[bot]@users.noreply.github.com"
          git config --local user.name "github-actions[bot]"
          git add requirements.txt
          git commit -m "chore: update yt-dlp to ${LATEST_VERSION}"
          git push

      - name: Trigger Docker build workflow
        if: steps.ytdlp.outputs.latest_version != steps.ytdlp.outputs.current_version
        uses: peter-evans/repository-dispatch@v2
        with:
          token: ${{ secrets.REPO_ACCESS_TOKEN }}
          event-type: update-yt-dlp
          client-payload: '{"version": "${{ steps.ytdlp.outputs.latest_version }}"}'<|MERGE_RESOLUTION|>--- conflicted
+++ resolved
@@ -5,14 +5,6 @@
     - cron: '0 0 * * *'  # 每天运行一次
   workflow_dispatch:  # 允许手动触发
 
-permissions:
-  actions: write
-  repository-projects: write
-<<<<<<< HEAD
-
-=======
-  
->>>>>>> 3b07f3f6
 jobs:
   check-update:
     runs-on: ubuntu-latest
